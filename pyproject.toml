--- conflicted
+++ resolved
@@ -22,6 +22,7 @@
             "Topic :: Scientific/Engineering :: Artificial Intelligence",
             "Topic :: Scientific/Engineering :: Image Recognition",
             "Topic :: Scientific/Engineering :: Information Analysis",
+            "License :: OSI Approved :: Apache Software License",
             "Operating System :: OS Independent",
             "Programming Language :: Python :: 3",
             "Programming Language :: Python :: 3.10",
@@ -33,18 +34,10 @@
 dependencies = [
     "transformer_lens",
     "sae_lens",
-<<<<<<< HEAD
-    "torch >= 2.2.0",
-    "tabulate >= 0.9.0",
-    "jsonargparse[signatures] >= 4.35.0",  # replace this req once adding fts req
-    # "finetuning-scheduler[possible_future_it_plugin] >= 2.2.0",
-
-=======
     "torch >= 2.6.0",
     "tabulate >= 0.9.0",
     "jsonargparse[signatures] >= 4.35.0",  # replace this req once adding fts req
     # "finetuning-scheduler[possible_future_it_plugin] >= 2.5.0",
->>>>>>> c1478e8d
 ]
 
 [project.urls]
@@ -60,11 +53,7 @@
 
 lightning = [
     #"finetuning-scheduler @ git+https://github.com/speediedan/finetuning-scheduler.git@4fe135a132e75575d0271d7b4e095c8f8da985cb",
-<<<<<<< HEAD
-    "finetuning-scheduler[examples, cli, extra] >= 2.2.0",
-=======
     "finetuning-scheduler[examples, cli, extra] >= 2.5.0",
->>>>>>> c1478e8d
     "bitsandbytes",
     "peft",
 ]
@@ -228,6 +217,7 @@
 junit_duration_report = "call"
 tmp_path_retention_count = 30  # allow retention of more successful runs during profiling result generation (default 3)
 
+
 [tool.jupytext]
 notebook_metadata_filter = "-all"
 
